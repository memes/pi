--- conflicted
+++ resolved
@@ -21,13 +21,8 @@
         run: |
           sudo curl -sLo /usr/local/bin/talisman https://github.com/thoughtworks/talisman/releases/download/v1.26.0/talisman_linux_amd64
           sudo chmod 0755 /usr/local/bin/talisman
-<<<<<<< HEAD
       - uses: actions/setup-python@v4
-      - uses: pre-commit/action@v2.0.3
-=======
-      - uses: actions/setup-python@v3
       - uses: pre-commit/action@v3.0.0
->>>>>>> 5a25804a
   hadolint:
     runs-on: ubuntu-latest
     steps:
